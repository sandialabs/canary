stages:
- code analysis
- test
- deploy

variables:
  GET_SOURCES_ATTEMPTS: 3
  PIP_INDEX: https://nexus.web.sandia.gov/repository/pypi-proxy/pypi
  PIP_INDEX_URL: https://nexus.web.sandia.gov/repository/pypi-proxy/simple
  PIP_TRUSTED_HOST: nexus.web.sandia.gov
  STD_PIP_ARGS: "--trusted-host pypi.org --trusted-host pypi.python.org --trusted-host files.pythonhosted.org"


before_script:
- /usr/local/anaconda/3-2024.02/bin/python3 -m venv venv
- source venv/bin/activate
- python3 --version


test-job:
  stage: test
  tags:
  - cee.build
  script:
  - module use /projects/aue/modules/cee/x86_64/rhel8 > /dev/null 2>&1 || true
  - module load aue/cmake/3.27.7 > /dev/null 2>&1 || true
  - module load aue/gcc/12.1.0 > /dev/null 2>&1 || true
  - module load aue/openmpi/4.1.4-gcc-12.1.0 > /dev/null 2>&1 || true
  - python3 -m pip install $STD_PIP_ARGS -e .[dev]
  - coverage run
  - coverage report
  - coverage xml
  rules:
  - if: $CI_PIPELINE_SOURCE == 'merge_request_event' && $CI_MERGE_REQUEST_TARGET_BRANCH_NAME == $CI_DEFAULT_BRANCH
    when: always
  coverage: '/TOTAL.*? (100(?:\.0+)?\%\|[1-9]?\d(?:\.\d+)?\%)$/'
  artifacts:
    when: always
    reports:
      coverage_report:
        path: coverage.xml
        coverage_format: cobertura

lint-changed-files:
  stage: code analysis
  tags:
  - cee.build
  script:
  - python3 -m pip install $STD_PIP_ARGS ruff
  - ruff --version
  - git fetch origin "${CI_MERGE_REQUEST_TARGET_BRANCH_NAME:?}"
<<<<<<< HEAD
  - ./bin/ci/ruff-wrapper --ref="origin/${CI_MERGE_REQUEST_TARGET_BRANCH_NAME:?}" check --output-format=junit --output-file=ruff.xml
=======
  - ./bin/ci/ruff-check --ref="origin/${CI_MERGE_REQUEST_TARGET_BRANCH_NAME:?}" --output-format=junit --output-file=ruff.xml
>>>>>>> 47ee9f03
  - cat ruff.xml
  rules:
  - if: $CI_PIPELINE_SOURCE == 'merge_request_event' && $CI_MERGE_REQUEST_TARGET_BRANCH_NAME == $CI_DEFAULT_BRANCH
    when: always
  artifacts:
    when: always
    reports:
      junit: ruff.xml

format-changed-files:
  stage: code analysis
  tags:
  - cee.build
  script:
  - python3 -m pip install $STD_PIP_ARGS ruff
  - ruff --version
  - git fetch origin "${CI_MERGE_REQUEST_TARGET_BRANCH_NAME:?}"
  - ./bin/ci/ruff-format --ref="origin/${CI_MERGE_REQUEST_TARGET_BRANCH_NAME:?}" --check
  rules:
  - if: $CI_PIPELINE_SOURCE == 'merge_request_event' && $CI_MERGE_REQUEST_TARGET_BRANCH_NAME == $CI_DEFAULT_BRANCH
    when: always

mypy:
  stage: code analysis
  tags:
  - cee.build
  script:
  - python3 -m pip install $STD_PIP_ARGS -e .[dev]
  - python3 -m pip install $STD_PIP_ARGS mypy mypy-gitlab-code-quality
  - mypy ./src --no-error-summary > mypy-out.txt || true
  - mypy-gitlab-code-quality < mypy-out.txt > codequality.json
  rules:
  - if: $CI_PIPELINE_SOURCE == 'merge_request_event' && $CI_MERGE_REQUEST_TARGET_BRANCH_NAME == $CI_DEFAULT_BRANCH
    when: always
  artifacts:
    when: always
    reports:
      codequality: codequality.json
  rules:
  - if: $CI_PIPELINE_SOURCE == 'merge_request_event' && $CI_MERGE_REQUEST_TARGET_BRANCH_NAME == $CI_DEFAULT_BRANCH
    when: always

.pages:
  stage: deploy
  tags:
  - cee.build
  script:
  - python3 -m pip install $STD_PIP_ARGS .[dev]
  - cd docs
  - make clean
  - make html
  - make html
  - cd ..
  - rm -rf public
  - mv docs/build/html public
  - deactivate

pages:
  extends: .pages
  rules:
  - if: ($CI_PIPELINE_SOURCE == "push" && $CI_COMMIT_BRANCH == "main")
    changes:
    - src/nvtest/directives.py
    - src/_nvtest/plugins/commands/*.py
    - docs/*.rst
    - docs/*/*.rst
    - docs/**/*.rst
    - docs/Makefile
    - docs/source/conf.py
    - docs/source/dot/*.png
    - docs/source/images/*.png
    when: always
  - if: $BUILD_PAGES
    when: always
  artifacts:
    paths:
    - public

mr-pages:
  extends: .pages
  rules:
  - if: $CI_PIPELINE_SOURCE == 'merge_request_event' && $CI_MERGE_REQUEST_TARGET_BRANCH_NAME == $CI_DEFAULT_BRANCH
    changes:
    - src/nvtest/directives.py
    - src/_nvtest/plugins/commands/*.py
    - docs/*.rst
    - docs/*/*.rst
    - docs/**/*.rst
    - docs/Makefile
    - docs/source/conf.py
    - docs/source/dot/*.png
    - docs/source/images/*.png
    when: always<|MERGE_RESOLUTION|>--- conflicted
+++ resolved
@@ -49,11 +49,7 @@
   - python3 -m pip install $STD_PIP_ARGS ruff
   - ruff --version
   - git fetch origin "${CI_MERGE_REQUEST_TARGET_BRANCH_NAME:?}"
-<<<<<<< HEAD
-  - ./bin/ci/ruff-wrapper --ref="origin/${CI_MERGE_REQUEST_TARGET_BRANCH_NAME:?}" check --output-format=junit --output-file=ruff.xml
-=======
   - ./bin/ci/ruff-check --ref="origin/${CI_MERGE_REQUEST_TARGET_BRANCH_NAME:?}" --output-format=junit --output-file=ruff.xml
->>>>>>> 47ee9f03
   - cat ruff.xml
   rules:
   - if: $CI_PIPELINE_SOURCE == 'merge_request_event' && $CI_MERGE_REQUEST_TARGET_BRANCH_NAME == $CI_DEFAULT_BRANCH
